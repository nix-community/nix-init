name: ci

on: [push, pull_request]

jobs:
  check:
    name: check
    runs-on: ${{ matrix.os }}
    strategy:
      matrix:
        os: [macos-latest, ubuntu-latest]

    steps:
      - name: Checkout
        uses: actions/checkout@v3

      - name: Install nix
        uses: cachix/install-nix-action@v20

      - name: Set up cachix
        uses: cachix/cachix-action@v12
        with:
          name: nix-community
          authToken: ${{ secrets.CACHIX_AUTH_TOKEN }}

<<<<<<< HEAD
      - name: Run checks
        run: nix flake check
=======
  clippy-rustfmt:
    name: clippy-rustfmt
    runs-on: ubuntu-latest
    steps:
      - name: Checkout
        uses: actions/checkout@v3

      - name: Install nix
        uses: cachix/install-nix-action@v20

      - name: "Cargo: clippy, fmt"
        run: |
          rustup toolchain install stable --profile minimal -c clippy
          rustup toolchain install nightly --profile minimal -c rustfmt
          nix develop -c cargo +stable clippy -- -D warnings
          cargo +nightly fmt -- --check
>>>>>>> 98e2f080
<|MERGE_RESOLUTION|>--- conflicted
+++ resolved
@@ -23,24 +23,5 @@
           name: nix-community
           authToken: ${{ secrets.CACHIX_AUTH_TOKEN }}
 
-<<<<<<< HEAD
       - name: Run checks
-        run: nix flake check
-=======
-  clippy-rustfmt:
-    name: clippy-rustfmt
-    runs-on: ubuntu-latest
-    steps:
-      - name: Checkout
-        uses: actions/checkout@v3
-
-      - name: Install nix
-        uses: cachix/install-nix-action@v20
-
-      - name: "Cargo: clippy, fmt"
-        run: |
-          rustup toolchain install stable --profile minimal -c clippy
-          rustup toolchain install nightly --profile minimal -c rustfmt
-          nix develop -c cargo +stable clippy -- -D warnings
-          cargo +nightly fmt -- --check
->>>>>>> 98e2f080
+        run: nix flake check