[package]
name = "nix-init"
version = "0.1.1"
authors = ["figsoda <figsoda@pm.me>"]
edition = "2021"
description = "Generate Nix packages from URLs with hash prefetching, dependency inference, license detection, and more"
readme = "README.md"
homepage = "https://github.com/nix-community/nix-init"
repository = "https://github.com/nix-community/nix-init"
license = "MPL-2.0"
keywords = ["cli", "interactive", "generate", "nix", "package"]
categories = ["command-line-utilities"]

[dependencies]
anyhow = "1.0.69"
askalono = "0.4.6"
bstr = "1.2.0"
<<<<<<< HEAD
cargo = "0.68.0"
chumsky = "0.9.0"
=======
chumsky = "0.9.2"
>>>>>>> a10b71d4
expand = "0.2.1"
flate2 = "1.0.25"
heck = "0.4.1"
indoc = "2.0.0"
is-terminal = "0.4.4"
itertools = "0.10.5"
once_cell = "1.17.1"
owo-colors = "3.5.0"
parse-display = "0.8.0"
paste = "1.0.11"
pep-508 = "0.1.0"
rayon = "1.6.1"
regex = "1.7.1"
reqwest = { version = "0.11.14", default-features = false, features = ["json"] }
rustc-hash = "1.1.0"
secrecy = { version = "0.8.0", features = ["serde"] }
semver = "1.0.16"
serde = { version = "1.0.152", features = ["derive"] }
serde_json = "1.0.93"
serde_with = "2.2.0"
serde_yaml = "0.9.17"
shlex = "1.1.0"
spdx = "0.10.0"
tar = "0.4.38"
tempfile = "3.4.0"
time = { version = "0.3.20", features = ["parsing", "serde"] }
toml = { version = "0.7.2", default-features = false, features = ["parse"] }
tracing = "0.1.37"
tracing-subscriber = { version = "0.3.16", features = ["env-filter"] }
url = "2.3.1"
xdg = "2.4.1"
zip = "0.6.4"

[dependencies.clap]
version = "4.1.8"
features = ["cargo", "derive", "unicode", "wrap_help"]

[dependencies.rustyline]
version = "11.0.0"
default-features = false
features = ["derive", "with-fuzzy"]

[dependencies.tokio]
version = "1.26.0"
features = ["macros", "process", "rt-multi-thread"]

[build-dependencies]
askalono = "0.4.6"
clap = { version = "4.1.8", features = ["derive"] }
clap_complete = "4.1.4"
clap_mangen = "0.2.9"

[features]
default = ["vendored", "reqwest/rustls-tls"]
vendored = ["cargo/vendored-libgit2", "cargo/vendored-openssl"]

[profile.release]
lto = true
panic = "abort"
codegen-units = 1<|MERGE_RESOLUTION|>--- conflicted
+++ resolved
@@ -15,12 +15,7 @@
 anyhow = "1.0.69"
 askalono = "0.4.6"
 bstr = "1.2.0"
-<<<<<<< HEAD
-cargo = "0.68.0"
-chumsky = "0.9.0"
-=======
 chumsky = "0.9.2"
->>>>>>> a10b71d4
 expand = "0.2.1"
 flate2 = "1.0.25"
 heck = "0.4.1"
